# Stable Diffusion 3 Micro-Reference Implementation

<<<<<<< HEAD
Inference-only tiny reference implementation of SD3.

Contains code for the text encoders (OpenAI CLIP-L/14, OpenCLIP bigG, Google T5-XXL) (these models are all public), the VAE Decoder (similar to previous SD models, but 16-channels and no postquantconv step), and the core MM-DiT (entirely new).

Everything you need to inference SD3 excluding the weights files.

Note: this repo is an early reference lib meant to assist partner organizations in implementing SD3. For normal inference, use [Comfy](https://github.com/comfyanonymous/ComfyUI) or UIs based on it such as [Swarm](https://github.com/Stability-AI/StableSwarmUI).
=======
Inference-only tiny reference implementation of SD3.5 and SD3 - everything you need for simple inference using SD3.5/SD3, excluding the weights files.

Contains code for the text encoders (OpenAI CLIP-L/14, OpenCLIP bigG, Google T5-XXL) (these models are all public), the VAE Decoder (similar to previous SD models, but 16-channels and no postquantconv step), and the core MM-DiT (entirely new).

Note: this repo is a reference library meant to assist partner organizations in implementing SD3.5/SD3. For alternate inference, use [Comfy](https://github.com/comfyanonymous/ComfyUI).

### Updates

- Oct 29, 2024 : Released inference code for SD3.5-Medium.
- Oct 24, 2024 : Updated code license to MIT License.
- Oct 22, 2024 : Released inference code for SD3.5-Large, Large-Turbo. Also works on SD3-Medium.

### Download

Download the following models from HuggingFace into `models` directory:
1. [Stability AI SD3.5 Large](https://huggingface.co/stabilityai/stable-diffusion-3.5-large/blob/main/sd3.5_large.safetensors) or [Stability AI SD3.5 Large Turbo](https://huggingface.co/stabilityai/stable-diffusion-3.5-large-turbo/blob/main/sd3.5_large_turbo.safetensors) or [Stability AI SD3.5 Medium](https://huggingface.co/stabilityai/stable-diffusion-3.5-medium/blob/main/sd3.5_medium.safetensors)
2. [OpenAI CLIP-L](https://huggingface.co/stabilityai/stable-diffusion-3.5-large/blob/main/text_encoders/clip_l.safetensors)
3. [OpenCLIP bigG](https://huggingface.co/stabilityai/stable-diffusion-3.5-large/blob/main/text_encoders/clip_g.safetensors)
4. [Google T5-XXL](https://huggingface.co/stabilityai/stable-diffusion-3.5-large/blob/main/text_encoders/t5xxl_fp16.safetensors)

This code also works for [Stability AI SD3 Medium](https://huggingface.co/stabilityai/stable-diffusion-3-medium/blob/main/sd3_medium.safetensors).
>>>>>>> 4e484e05

### Install

```sh
# Note: on windows use "python" not "python3"
python3 -s -m venv venv
source ./venv/bin/activate
# or on windows: venv/scripts/activate
python3 -s -m pip install -r requirements.txt
```

<<<<<<< HEAD
### Test Usage
=======
### Run

```sh
# Generate a cat using SD3.5 Large model (at models/sd3.5_large.safetensors) with its default settings
python3 sd3_infer.py --prompt "cute wallpaper art of a cat"
# Or use a text file with a list of prompts, using SD3.5 Large
python3 sd3_infer.py --prompt path/to/my_prompts.txt --model models/sd3.5_large.safetensors
# Generate from prompt file using SD3.5 Large Turbo with its default settings
python3 sd3_infer.py --prompt path/to/my_prompts.txt --model models/sd3.5_large_turbo.safetensors
# Generate from prompt file using SD3.5 Medium with its default settings, at 2k resolution
python3 sd3_infer.py --prompt path/to/my_prompts.txt --model models/sd3.5_medium.safetensors --width 1920 --height 1080
# Generate from prompt file using SD3 Medium with its default settings
python3 sd3_infer.py --prompt path/to/my_prompts.txt --model models/sd3_medium.safetensors
```
>>>>>>> 4e484e05

```sh
# Generate a cat on ref model with default settings
python3 -s sd3_infer.py
# Generate a 1024 cat on SD3-8B
python3 -s sd3_infer.py --width 1024 --height 1024 --shift 3 --model models/sd3_medium.safetensors --prompt "cute wallpaper art of a cat"
# Or for parameter listing
python3 -s sd3_infer.py --help
```

<<<<<<< HEAD
Images will be output to `output.png` by default
=======
To change the resolution of the generated image, add `--width <WIDTH> --height <HEIGHT>`.

Optionally, use [Skip Layer Guidance](https://github.com/comfyanonymous/ComfyUI/pull/5404) for potentially better struture and anatomy coherency from SD3.5-Medium.
```sh
python3 sd3_infer.py --prompt path/to/my_prompts.txt --model models/sd3.5_medium.safetensors --skip_layer_cfg True
```
>>>>>>> 4e484e05

### File Guide

- `sd3_infer.py` - entry point, review this for basic usage of diffusion model and the triple-tenc cat
- `sd3_impls.py` - contains the wrapper around the MMDiT and the VAE
- `other_impls.py` - contains the CLIP model, the T5 model, and some utilities
- `mmdit.py` - contains the core of the MMDiT itself
- folder `models` with the following files (download separately):
    - `clip_g.safetensors` (openclip bigG, same as SDXL, can grab a public copy)
    - `clip_l.safetensors` (OpenAI CLIP-L, same as SDXL, can grab a public copy)
    - `t5xxl.safetensors` (google T5-v1.1-XXL, can grab a public copy)
<<<<<<< HEAD
    - `sd3_medium.safetensors` (or whichever main MMDiT model file)
=======
    - `sd3.5_large.safetensors` or `sd3.5_large_turbo.safetensors` or `sd3.5_medium.safetensors` (or `sd3_medium.safetensors`)
>>>>>>> 4e484e05

### Code Origin

The code included here originates from:
- Stability AI internal research code repository (MM-DiT)
- Public Stability AI repositories (eg VAE)
- Some unique code for this reference repo written by Alex Goodwin for Stability AI
- Some code from ComfyUI internal Stability impl of SD3 (for some code corrections and handlers)
- HuggingFace and upstream providers (for sections of CLIP/T5 code)

### Legal

MIT License

Copyright (c) 2024 Stability AI

Permission is hereby granted, free of charge, to any person obtaining a copy
of this software and associated documentation files (the "Software"), to deal
in the Software without restriction, including without limitation the rights
to use, copy, modify, merge, publish, distribute, sublicense, and/or sell
copies of the Software, and to permit persons to whom the Software is
furnished to do so, subject to the following conditions:

The above copyright notice and this permission notice shall be included in all
copies or substantial portions of the Software.

THE SOFTWARE IS PROVIDED "AS IS", WITHOUT WARRANTY OF ANY KIND, EXPRESS OR
IMPLIED, INCLUDING BUT NOT LIMITED TO THE WARRANTIES OF MERCHANTABILITY,
FITNESS FOR A PARTICULAR PURPOSE AND NONINFRINGEMENT. IN NO EVENT SHALL THE
AUTHORS OR COPYRIGHT HOLDERS BE LIABLE FOR ANY CLAIM, DAMAGES OR OTHER
LIABILITY, WHETHER IN AN ACTION OF CONTRACT, TORT OR OTHERWISE, ARISING FROM,
OUT OF OR IN CONNECTION WITH THE SOFTWARE OR THE USE OR OTHER DEALINGS IN THE
SOFTWARE.

#### Note

Some code in `other_impls` originates from HuggingFace and is subject to [the HuggingFace Transformers Apache2 License](https://github.com/huggingface/transformers/blob/main/LICENSE)<|MERGE_RESOLUTION|>--- conflicted
+++ resolved
@@ -1,14 +1,5 @@
 # Stable Diffusion 3 Micro-Reference Implementation
 
-<<<<<<< HEAD
-Inference-only tiny reference implementation of SD3.
-
-Contains code for the text encoders (OpenAI CLIP-L/14, OpenCLIP bigG, Google T5-XXL) (these models are all public), the VAE Decoder (similar to previous SD models, but 16-channels and no postquantconv step), and the core MM-DiT (entirely new).
-
-Everything you need to inference SD3 excluding the weights files.
-
-Note: this repo is an early reference lib meant to assist partner organizations in implementing SD3. For normal inference, use [Comfy](https://github.com/comfyanonymous/ComfyUI) or UIs based on it such as [Swarm](https://github.com/Stability-AI/StableSwarmUI).
-=======
 Inference-only tiny reference implementation of SD3.5 and SD3 - everything you need for simple inference using SD3.5/SD3, excluding the weights files.
 
 Contains code for the text encoders (OpenAI CLIP-L/14, OpenCLIP bigG, Google T5-XXL) (these models are all public), the VAE Decoder (similar to previous SD models, but 16-channels and no postquantconv step), and the core MM-DiT (entirely new).
@@ -30,7 +21,6 @@
 4. [Google T5-XXL](https://huggingface.co/stabilityai/stable-diffusion-3.5-large/blob/main/text_encoders/t5xxl_fp16.safetensors)
 
 This code also works for [Stability AI SD3 Medium](https://huggingface.co/stabilityai/stable-diffusion-3-medium/blob/main/sd3_medium.safetensors).
->>>>>>> 4e484e05
 
 ### Install
 
@@ -42,9 +32,6 @@
 python3 -s -m pip install -r requirements.txt
 ```
 
-<<<<<<< HEAD
-### Test Usage
-=======
 ### Run
 
 ```sh
@@ -59,7 +46,6 @@
 # Generate from prompt file using SD3 Medium with its default settings
 python3 sd3_infer.py --prompt path/to/my_prompts.txt --model models/sd3_medium.safetensors
 ```
->>>>>>> 4e484e05
 
 ```sh
 # Generate a cat on ref model with default settings
@@ -70,16 +56,12 @@
 python3 -s sd3_infer.py --help
 ```
 
-<<<<<<< HEAD
-Images will be output to `output.png` by default
-=======
 To change the resolution of the generated image, add `--width <WIDTH> --height <HEIGHT>`.
 
 Optionally, use [Skip Layer Guidance](https://github.com/comfyanonymous/ComfyUI/pull/5404) for potentially better struture and anatomy coherency from SD3.5-Medium.
 ```sh
 python3 sd3_infer.py --prompt path/to/my_prompts.txt --model models/sd3.5_medium.safetensors --skip_layer_cfg True
 ```
->>>>>>> 4e484e05
 
 ### File Guide
 
@@ -91,11 +73,7 @@
     - `clip_g.safetensors` (openclip bigG, same as SDXL, can grab a public copy)
     - `clip_l.safetensors` (OpenAI CLIP-L, same as SDXL, can grab a public copy)
     - `t5xxl.safetensors` (google T5-v1.1-XXL, can grab a public copy)
-<<<<<<< HEAD
-    - `sd3_medium.safetensors` (or whichever main MMDiT model file)
-=======
     - `sd3.5_large.safetensors` or `sd3.5_large_turbo.safetensors` or `sd3.5_medium.safetensors` (or `sd3_medium.safetensors`)
->>>>>>> 4e484e05
 
 ### Code Origin
 
