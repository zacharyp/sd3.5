# NOTE: Must have folder `models` with the following files:
# - `clip_g.safetensors` (openclip bigG, same as SDXL)
# - `clip_l.safetensors` (OpenAI CLIP-L, same as SDXL)
# - `t5xxl.safetensors` (google T5-v1.1-XXL)
# - `sd3_medium.safetensors` (or whichever main MMDiT model file)
# Also can have
# - `sd3_vae.safetensors` (holds the VAE separately if needed)

import pickle
import datetime
import math
import os

import fire
import numpy as np
import torch
from PIL import Image
from safetensors import safe_open
from tqdm import tqdm
import re

import sd3_impls
from other_impls import SD3Tokenizer, SDClipModel, SDXLClipG, T5XXLModel
from sd3_impls import (
    SDVAE,
    BaseModel,
    CFGDenoiser,
    SD3LatentFormat,
    SkipLayerCFGDenoiser,
)

#################################################################################################
### Wrappers for model parts
#################################################################################################


def load_into(ckpt, model, prefix, device, dtype=None, remap=None):
    """Just a debugging-friendly hack to apply the weights in a safetensors file to the pytorch module."""
    for key in ckpt.keys():
        model_key = key
        if remap is not None and key in remap:
            model_key = remap[key]
        if model_key.startswith(prefix) and not model_key.startswith("loss."):
            path = model_key[len(prefix) :].split(".")
            obj = model
            for p in path:
                if obj is list:
                    obj = obj[int(p)]
                else:
                    obj = getattr(obj, p, None)
                    if obj is None:
                        print(
                            f"Skipping key '{model_key}' in safetensors file as '{p}' does not exist in python model"
                        )
                        break
            if obj is None:
                continue
            try:
                tensor = ckpt.get_tensor(key).to(device=device)
                if dtype is not None:
                    tensor = tensor.to(dtype=dtype)
                obj.requires_grad_(False)
                # print(f"K: {model_key}, O: {obj.shape} T: {tensor.shape}")
                if obj.shape != tensor.shape:
                    print(
                        f"W: shape mismatch for key {model_key}, {obj.shape} != {tensor.shape}"
                    )
                obj.set_(tensor)
            except Exception as e:
                print(f"Failed to load key '{key}' in safetensors file: {e}")
                raise e


CLIPG_CONFIG = {
    "hidden_act": "gelu",
    "hidden_size": 1280,
    "intermediate_size": 5120,
    "num_attention_heads": 20,
    "num_hidden_layers": 32,
}


class ClipG:
    def __init__(self, model_folder: str, device: str = "cpu"):
        with safe_open(
            f"{model_folder}/clip_g.safetensors", framework="pt", device="cpu"
        ) as f:
            self.model = SDXLClipG(CLIPG_CONFIG, device=device, dtype=torch.float32)
            load_into(f, self.model.transformer, "", device, torch.float32)


CLIPL_CONFIG = {
    "hidden_act": "quick_gelu",
    "hidden_size": 768,
    "intermediate_size": 3072,
    "num_attention_heads": 12,
    "num_hidden_layers": 12,
}


class ClipL:
    def __init__(self, model_folder: str):
        with safe_open(
            f"{model_folder}/clip_l.safetensors", framework="pt", device="cpu"
        ) as f:
            self.model = SDClipModel(
                layer="hidden",
                layer_idx=-2,
                device="cpu",
                dtype=torch.float32,
                layer_norm_hidden_state=False,
                return_projected_pooled=False,
                textmodel_json_config=CLIPL_CONFIG,
            )
            load_into(f, self.model.transformer, "", "cpu", torch.float32)


T5_CONFIG = {
    "d_ff": 10240,
    "d_model": 4096,
    "num_heads": 64,
    "num_layers": 24,
    "vocab_size": 32128,
}


class T5XXL:
    def __init__(self, model_folder: str, device: str = "cpu", dtype=torch.float32):
        with safe_open(
            f"{model_folder}/t5xxl.safetensors", framework="pt", device="cpu"
        ) as f:
            self.model = T5XXLModel(T5_CONFIG, device=device, dtype=dtype)
            load_into(f, self.model.transformer, "", device, dtype)


CONTROLNET_MAP = {
    "time_text_embed.timestep_embedder.linear_1.bias": "t_embedder.mlp.0.bias",
    "time_text_embed.timestep_embedder.linear_1.weight": "t_embedder.mlp.0.weight",
    "time_text_embed.timestep_embedder.linear_2.bias": "t_embedder.mlp.2.bias",
    "time_text_embed.timestep_embedder.linear_2.weight": "t_embedder.mlp.2.weight",
    "pos_embed.proj.bias": "x_embedder.proj.bias",
    "pos_embed.proj.weight": "x_embedder.proj.weight",
    "time_text_embed.text_embedder.linear_1.bias": "y_embedder.mlp.0.bias",
    "time_text_embed.text_embedder.linear_1.weight": "y_embedder.mlp.0.weight",
    "time_text_embed.text_embedder.linear_2.bias": "y_embedder.mlp.2.bias",
    "time_text_embed.text_embedder.linear_2.weight": "y_embedder.mlp.2.weight",
}


class SD3:
    def __init__(
        self, model, shift, control_model_file=None, verbose=False, device="cpu"
    ):
        with safe_open(model, framework="pt", device="cpu") as f:
            control_model_ckpt = None
            if control_model_file is not None:
                control_model_ckpt = safe_open(
                    control_model_file, framework="pt", device=device
                )
            self.model = BaseModel(
                shift=shift,
                file=f,
                prefix="model.diffusion_model.",
                device="cuda",
                dtype=torch.float16,
                control_model_ckpt=control_model_ckpt,
                verbose=verbose,
            ).eval()
            load_into(f, self.model, "model.", "cuda", torch.float16)
        if control_model_file is not None:
            control_model_ckpt = safe_open(
                control_model_file, framework="pt", device=device
            )
            load_into(
                control_model_ckpt,
                self.model.control_model,
                "",
                device,
                dtype=torch.float16,
                remap=CONTROLNET_MAP,
            )
        control_model_ckpt = None


class VAE:
    def __init__(self, model, dtype: torch.dtype = torch.float16):
        with safe_open(model, framework="pt", device="cpu") as f:
            self.model = SDVAE(device="cpu", dtype=dtype).eval().cpu()
            prefix = ""
            if any(k.startswith("first_stage_model.") for k in f.keys()):
                prefix = "first_stage_model."
            load_into(f, self.model, prefix, "cpu", dtype)


#################################################################################################
### Main inference logic
#################################################################################################


# Note: Sigma shift value, publicly released models use 3.0
SHIFT = 3.0
# Naturally, adjust to the width/height of the model you have
WIDTH = 1024
HEIGHT = 1024
# Pick your prompt
PROMPT = "a photo of a cat"
# Most models prefer the range of 4-5, but still work well around 7
CFG_SCALE = 4.5
# Different models want different step counts but most will be good at 50, albeit that's slow to run
# sd3_medium is quite decent at 28 steps
STEPS = 40
# Seed
SEED = 23
# SEEDTYPE = "fixed"
SEEDTYPE = "rand"
# SEEDTYPE = "roll"
# Actual model file path
# MODEL = "models/sd3_medium.safetensors"
# MODEL = "models/sd3.5_large_turbo.safetensors"
MODEL = "models/sd3.5_large.safetensors"
# VAE model file path, or set None to use the same model file
VAEFile = None  # "models/sd3_vae.safetensors"
# Optional init image file path
INIT_IMAGE = None
# ControlNet
CONTROLNET_COND_IMAGE = None
# If init_image is given, this is the percentage of denoising steps to run (1.0 = full denoise, 0.0 = no denoise at all)
DENOISE = 0.6
# Output file path
OUTDIR = "outputs"
# SAMPLER
SAMPLER = "dpmpp_2m"
# MODEL FOLDER
MODEL_FOLDER = "models"


class SD3Inferencer:

    def __init__(self):
        self.verbose = False

    def print(self, txt):
        if self.verbose:
            print(txt)

    def load(
        self,
        model=MODEL,
        vae=VAEFile,
        shift=SHIFT,
        controlnet_ckpt=None,
        model_folder: str = MODEL_FOLDER,
        text_encoder_device: str = "cpu",
        verbose=False,
        load_tokenizers: bool = True,
    ):
        self.verbose = verbose
        print("Loading tokenizers...")
        # NOTE: if you need a reference impl for a high performance CLIP tokenizer instead of just using the HF transformers one,
        # check https://github.com/Stability-AI/StableSwarmUI/blob/master/src/Utils/CliplikeTokenizer.cs
        # (T5 tokenizer is different though)
        self.tokenizer = SD3Tokenizer()
        if load_tokenizers:
            print("Loading Google T5-v1-XXL...")
            self.t5xxl = T5XXL(model_folder, text_encoder_device, torch.float32)
            print("Loading OpenAI CLIP L...")
            self.clip_l = ClipL(model_folder)
            print("Loading OpenCLIP bigG...")
            self.clip_g = ClipG(model_folder, text_encoder_device)
        print(f"Loading SD3 model {os.path.basename(model)}...")
        self.sd3 = SD3(model, shift, controlnet_ckpt, verbose, "cuda")
        print("Loading VAE model...")
        self.vae = VAE(vae or model)
        print("Models loaded.")

    def get_empty_latent(self, batch_size, width, height, seed, device="cuda"):
        self.print("Prep an empty latent...")
        shape = (batch_size, 16, height // 8, width // 8)
        latents = torch.zeros(shape, device=device)
        for i in range(shape[0]):
            prng = torch.Generator(device=device).manual_seed(int(seed + i))
            latents[i] = torch.randn(shape[1:], generator=prng, device=device)
        return latents

    def get_sigmas(self, sampling, steps):
        start = sampling.timestep(sampling.sigma_max)
        end = sampling.timestep(sampling.sigma_min)
        timesteps = torch.linspace(start, end, steps)
        sigs = []
        for x in range(len(timesteps)):
            ts = timesteps[x]
            sigs.append(sampling.sigma(ts))
        sigs += [0.0]
        return torch.FloatTensor(sigs)

    def get_noise(self, seed, latent):
        generator = torch.manual_seed(seed)
        self.print(
            f"dtype = {latent.dtype}, layout = {latent.layout}, device = {latent.device}"
        )
        return torch.randn(
            latent.size(),
            dtype=torch.float32,
            layout=latent.layout,
            generator=generator,
            device="cpu",
        ).to(latent.dtype)

    def get_cond(self, prompt):
        self.print("Encode prompt...")
        tokens = self.tokenizer.tokenize_with_weights(prompt)
        l_out, l_pooled = self.clip_l.model.encode_token_weights(tokens["l"])
        g_out, g_pooled = self.clip_g.model.encode_token_weights(tokens["g"])
        t5_out, t5_pooled = self.t5xxl.model.encode_token_weights(tokens["t5xxl"])
        lg_out = torch.cat([l_out, g_out], dim=-1)
        lg_out = torch.nn.functional.pad(lg_out, (0, 4096 - lg_out.shape[-1]))
        return torch.cat([lg_out, t5_out], dim=-2), torch.cat(
            (l_pooled, g_pooled), dim=-1
        )

    def max_denoise(self, sigmas):
        max_sigma = float(self.sd3.model.model_sampling.sigma_max)
        sigma = float(sigmas[0])
        return math.isclose(max_sigma, sigma, rel_tol=1e-05) or sigma > max_sigma

    def fix_cond(self, cond):
        cond, pooled = (cond[0].half().cuda(), cond[1].half().cuda())
        return {"c_crossattn": cond, "y": pooled}

    def do_sampling(
        self,
        latent,
        seed,
        conditioning,
        neg_cond,
        steps,
        cfg_scale,
        sampler="dpmpp_2m",
        controlnet_cond=None,
        denoise=1.0,
        skip_layer_config={},
    ) -> torch.Tensor:
        self.print("Sampling...")
        latent = latent.half().cuda()
        self.sd3.model = self.sd3.model.cuda()
        noise = self.get_noise(seed, latent).cuda()
        sigmas = self.get_sigmas(self.sd3.model.model_sampling, steps).cuda()
        sigmas = sigmas[int(steps * (1 - denoise)) :]
        conditioning = self.fix_cond(conditioning)
        neg_cond = self.fix_cond(neg_cond)
        extra_args = {
            "cond": conditioning,
            "uncond": neg_cond,
            "cond_scale": cfg_scale,
            "controlnet_cond": controlnet_cond,
        }
        noise_scaled = self.sd3.model.model_sampling.noise_scaling(
            sigmas[0], noise, latent, self.max_denoise(sigmas)
        )
        sample_fn = getattr(sd3_impls, f"sample_{sampler}")
        denoiser = (
            SkipLayerCFGDenoiser
            if skip_layer_config.get("scale", 0) > 0
            else CFGDenoiser
        )
        latent = sample_fn(
            denoiser(self.sd3.model, steps, skip_layer_config),
            noise_scaled,
            sigmas,
            extra_args=extra_args,
        )
        latent = SD3LatentFormat().process_out(latent)
        self.sd3.model = self.sd3.model.cpu()
        self.print("Sampling done")
        return latent

    def vae_encode(self, image, using_2b_controlnet: bool = False) -> torch.Tensor:
        self.print("Encoding image to latent...")
        image = image.convert("RGB")
        image_np = np.array(image).astype(np.float32) / 255.0
        image_np = np.moveaxis(image_np, 2, 0)
        batch_images = np.expand_dims(image_np, axis=0).repeat(1, axis=0)
        image_torch = torch.from_numpy(batch_images).cuda()
        if using_2b_controlnet:
            image_torch = image_torch * 255
        else:
            image_torch = 2.0 * image_torch - 1.0
        image_torch = image_torch.cuda()
        self.vae.model = self.vae.model.cuda()
        latent = self.vae.model.encode(image_torch).cpu()
        self.vae.model = self.vae.model.cpu()
        self.print("Encoded")
        return latent

    def vae_encode_tensor(self, tensor: torch.Tensor) -> torch.Tensor:
<<<<<<< HEAD
        tensor = tensor.unsqueeze(0)
        latent = SD3LatentFormat().process_in(latent)
        return latent
=======
        tensor, _ = DiagonalGaussianRegularizer()(tensor)
        tensor = SD3LatentFormat().process_in(tensor)
        return tensor
>>>>>>> 6ae9733d

    def vae_decode(self, latent) -> Image.Image:
        self.print("Decoding latent to image...")
        latent = latent.cuda()
        self.vae.model = self.vae.model.cuda()
        image = self.vae.model.decode(latent)
        image = image.float()
        self.vae.model = self.vae.model.cpu()
        image = torch.clamp((image + 1.0) / 2.0, min=0.0, max=1.0)[0]
        decoded_np = 255.0 * np.moveaxis(image.cpu().numpy(), 0, 2)
        decoded_np = decoded_np.astype(np.uint8)
        out_image = Image.fromarray(decoded_np)
        self.print("Decoded")
        return out_image

    def _image_to_latent(self, image, width, height, controlnet_cond: bool = False):
        image_data = Image.open(image)
        image_data = image_data.resize((width, height), Image.LANCZOS)
        latent = self.vae_encode(image_data, controlnet_cond)
        # latent, _ = DiagonalGaussianRegularizer()(latent)
        latent = SD3LatentFormat().process_in(latent)
        return latent

    def gen_image(
        self,
        prompts=[PROMPT],
        width=WIDTH,
        height=HEIGHT,
        steps=STEPS,
        cfg_scale=CFG_SCALE,
        sampler=SAMPLER,
        seed=SEED,
        seed_type=SEEDTYPE,
        out_dir=OUTDIR,
        controlnet_cond_image=CONTROLNET_COND_IMAGE,
        init_image=INIT_IMAGE,
        denoise=DENOISE,
        skip_layer_config={},
    ):
        controlnet_cond = None
        if init_image:
            latent = self._image_to_latent(init_image, width, height)
        else:
            latent = self.get_empty_latent(1, width, height, seed, "cpu")
            latent = latent.cuda()
        if controlnet_cond_image:
            controlnet_cond = self._image_to_latent(
                controlnet_cond_image, width, height, True
            )
        neg_cond = self.get_cond("")
        seed_num = None
        pbar = tqdm(enumerate(prompts), position=0, leave=True)
        for i, prompt in pbar:
            if seed_type == "roll":
                seed_num = seed if seed_num is None else seed_num + 1
            elif seed_type == "rand":
                seed_num = torch.randint(0, 100000, (1,)).item()
            else:  # fixed
                seed_num = seed
            conditioning = self.get_cond(prompt)
            sampled_latent = self.do_sampling(
                latent,
                seed_num,
                conditioning,
                neg_cond,
                steps,
                cfg_scale,
                sampler,
                controlnet_cond,
                denoise if init_image else 1.0,
                skip_layer_config,
            )
            image = self.vae_decode(sampled_latent)
            os.makedirs(out_dir, exist_ok=False)
            save_path = os.path.join(out_dir, f"{i:06d}.png")
            self.print(f"Saving to to {save_path}")
            image.save(save_path)
            self.print("Done")


CONFIGS = {
    "sd3_medium": {
        "shift": 1.0,
        "cfg": 5.0,
        "steps": 50,
        "sampler": "dpmpp_2m",
    },
    "sd3.5_medium": {
        "shift": 3.0,
        "cfg": 5.0,
        "steps": 50,
        "sampler": "dpmpp_2m",
        "skip_layer_config": {
            "scale": 2.5,
            "start": 0.01,
            "end": 0.20,
            "layers": [7, 8, 9],
            "cfg": 4.0,
        },
    },
    "sd3.5_large": {
        "shift": 3.0,
        "cfg": 4.5,
        "steps": 40,
        "sampler": "dpmpp_2m",
    },
    "sd3.5_large_turbo": {"shift": 3.0, "cfg": 1.0, "steps": 4, "sampler": "euler"},
}


@torch.no_grad()
def main(
    prompt=PROMPT,
    model=MODEL,
    out_dir=OUTDIR,
    postfix=None,
    seed=SEED,
    seed_type=SEEDTYPE,
    sampler=None,
    steps=None,
    cfg=None,
    shift=None,
    width=WIDTH,
    height=HEIGHT,
    controlnet_ckpt=None,
    controlnet_cond_image=None,
    vae=VAEFile,
    init_image=INIT_IMAGE,
    denoise=DENOISE,
    skip_layer_cfg=False,
    verbose=False,
    model_folder=MODEL_FOLDER,
    text_encoder_device="cpu",
    **kwargs,
):
    assert not kwargs, f"Unknown arguments: {kwargs}"
    steps = steps or CONFIGS.get(os.path.splitext(os.path.basename(model))[0], {}).get(
        "steps", 50
    )
    cfg = cfg or CONFIGS.get(os.path.splitext(os.path.basename(model))[0], {}).get(
        "cfg", 5
    )
    shift = shift or CONFIGS.get(os.path.splitext(os.path.basename(model))[0], {}).get(
        "shift", 3
    )
    sampler = sampler or CONFIGS.get(
        os.path.splitext(os.path.basename(model))[0], {}
    ).get("sampler", "dpmpp_2m")
    if skip_layer_cfg:
        skip_layer_config = CONFIGS.get(
            os.path.splitext(os.path.basename(model))[0], {}
        ).get("skip_layer_config", {})
        cfg = skip_layer_config.get("cfg", cfg)
    else:
        skip_layer_config = {}

    inferencer = SD3Inferencer()

    inferencer.load(
        model,
        vae,
        shift,
        controlnet_ckpt,
        model_folder,
        text_encoder_device,
        verbose,
    )

    if isinstance(prompt, str):
        if os.path.splitext(prompt)[-1] == ".txt":
            with open(prompt, "r") as f:
                prompts = [l.strip() for l in f.readlines()]
        else:
            prompts = [prompt]

    sanitized_prompt = re.sub(r'[^\w\-\.]', '_', prompt)
    out_dir = os.path.join(
        out_dir,
        (
            os.path.splitext(os.path.basename(model))[0]
            + (
                "_" + os.path.splitext(os.path.basename(controlnet_ckpt))[0]
                if controlnet_ckpt is not None
                else ""
            )
        ),
        os.path.splitext(os.path.basename(sanitized_prompt))[0][:50]
        + (postfix or datetime.datetime.now().strftime("_%Y-%m-%dT%H-%M-%S")),
    )

    inferencer.gen_image(
        prompts,
        width,
        height,
        steps,
        cfg,
        sampler,
        seed,
        seed_type,
        out_dir,
        controlnet_cond_image,
        init_image,
        denoise,
        skip_layer_config,
    )


if __name__ == "__main__":
    fire.Fire(main)<|MERGE_RESOLUTION|>--- conflicted
+++ resolved
@@ -151,6 +151,11 @@
     def __init__(
         self, model, shift, control_model_file=None, verbose=False, device="cpu"
     ):
+
+        # NOTE 8B ControlNets were trained with a slightly different forward pass and conditioning, 
+        # so this is a flag to enable that logic.
+        self.using_8b_controlnet = False
+
         with safe_open(model, framework="pt", device="cpu") as f:
             control_model_ckpt = None
             if control_model_file is not None:
@@ -179,6 +184,9 @@
                 dtype=torch.float16,
                 remap=CONTROLNET_MAP,
             )
+
+            self.using_8b_controlnet = self.model.control_model.y_embedder.mlp[0].in_features == 2048
+            self.model.control_model.using_8b_controlnet = self.using_8b_controlnet
         control_model_ckpt = None
 
 
@@ -374,17 +382,17 @@
         self.print("Sampling done")
         return latent
 
-    def vae_encode(self, image, using_2b_controlnet: bool = False) -> torch.Tensor:
+    def vae_encode(self, image, using_8b_controlnet: bool = False) -> torch.Tensor:
         self.print("Encoding image to latent...")
         image = image.convert("RGB")
         image_np = np.array(image).astype(np.float32) / 255.0
         image_np = np.moveaxis(image_np, 2, 0)
         batch_images = np.expand_dims(image_np, axis=0).repeat(1, axis=0)
         image_torch = torch.from_numpy(batch_images).cuda()
-        if using_2b_controlnet:
+        if using_8b_controlnet:
+            image_torch = 2.0 * image_torch - 1.0
+        else:
             image_torch = image_torch * 255
-        else:
-            image_torch = 2.0 * image_torch - 1.0
         image_torch = image_torch.cuda()
         self.vae.model = self.vae.model.cuda()
         latent = self.vae.model.encode(image_torch).cpu()
@@ -393,15 +401,9 @@
         return latent
 
     def vae_encode_tensor(self, tensor: torch.Tensor) -> torch.Tensor:
-<<<<<<< HEAD
         tensor = tensor.unsqueeze(0)
         latent = SD3LatentFormat().process_in(latent)
         return latent
-=======
-        tensor, _ = DiagonalGaussianRegularizer()(tensor)
-        tensor = SD3LatentFormat().process_in(tensor)
-        return tensor
->>>>>>> 6ae9733d
 
     def vae_decode(self, latent) -> Image.Image:
         self.print("Decoding latent to image...")
@@ -417,11 +419,10 @@
         self.print("Decoded")
         return out_image
 
-    def _image_to_latent(self, image, width, height, controlnet_cond: bool = False):
+    def _image_to_latent(self, image, width, height, using_8b_controlnet: bool = False):
         image_data = Image.open(image)
         image_data = image_data.resize((width, height), Image.LANCZOS)
-        latent = self.vae_encode(image_data, controlnet_cond)
-        # latent, _ = DiagonalGaussianRegularizer()(latent)
+        latent = self.vae_encode(image_data, using_8b_controlnet)
         latent = SD3LatentFormat().process_in(latent)
         return latent
 
@@ -449,7 +450,7 @@
             latent = latent.cuda()
         if controlnet_cond_image:
             controlnet_cond = self._image_to_latent(
-                controlnet_cond_image, width, height, True
+                controlnet_cond_image, width, height, self.sd3.using_8b_controlnet
             )
         neg_cond = self.get_cond("")
         seed_num = None
